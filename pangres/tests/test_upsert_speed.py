#!/usr/bin/env python
# coding: utf-8
# +
import pytest
from math import floor
from sqlalchemy import VARCHAR

from pangres import upsert
from pangres.helpers import _sqlite_gt3_32_0
from pangres.examples import _TestsExampleTable
from pangres.tests.conftest import drop_table_for_test, drop_table
# -


# # Config

table_name = 'test_speed'


# # Helpers

# +
def create_or_upsert_with_pangres(engine, schema, if_row_exists, df, chunksize, **kwargs):
    # MySQL does not want flexible text length in indices/PK
    dtype={'profileid':VARCHAR(10)} if 'mysql' in engine.dialect.dialect_description else None
    upsert(engine=engine, df=df, schema=schema, chunksize=chunksize,
           table_name=table_name, if_row_exists=if_row_exists,
           dtype=dtype, **kwargs)


def create_with_pandas(engine, schema, df):
    dtype={'profileid':VARCHAR(10)} if 'mysql' in engine.dialect.dialect_description else None

    # we need this for SQlite when using pandas table creation
    # since we cannot use more than X parameters in a parameterized query
<<<<<<< HEAD
=======
    max_params = 32766 if _sqlite_gt3_32_0() else 999
>>>>>>> a60c61e2
    if 'sqlite' in engine.dialect.dialect_description:
        max_params = 32766 if _sqlite_gt3_22_0() else 999
        col_len = len(df.columns) + len(df.index.names)
        chunksize = floor(max_params / col_len)
    else:
        chunksize = None

    # create table
    df.to_sql(con=engine, schema=schema, name=table_name, method='multi',
              chunksize=chunksize, dtype=dtype)


# -

# # Tests

pytest_params = dict(argnames='nb_rows, rounds, iterations', argvalues=[[10, 5, 1], [1_000, 1, 1]],
                     ids=['many_little_inserts', 'big_insert'])

# ## "Normal" insert speed
#
# Case where the table does not exist yet so there is no pk to compare.


@pytest.mark.parametrize('library', ['pandas', 'pangres'])
@pytest.mark.parametrize(**pytest_params)
@drop_table_for_test(table_name=table_name)
def test_insert_speed(engine, schema, benchmark, library, nb_rows, rounds, iterations):
    # get a df
    # we don't test JSON as this is problematic with pandas
    df = _TestsExampleTable.create_example_df(nb_rows=nb_rows).drop(columns=['favorite_colors'])

    # prepare funcs for benchmark and then do the benchmark
    switch = {'pangres':lambda: create_or_upsert_with_pangres(engine=engine, schema=schema, if_row_exists='update',
                                                              df=df, chunksize=nb_rows),
              'pandas':lambda: create_with_pandas(engine=engine, schema=schema, df=df)}

    benchmark.pedantic(switch[library], setup=lambda: drop_table(engine=engine, schema=schema, table_name=table_name),
                       rounds=rounds, iterations=iterations)


# ## Upsert overwrite speed

# this feature is not available in pandas yet
@pytest.mark.parametrize('library', ['pangres'])
@pytest.mark.parametrize('if_row_exists', ['update', 'ignore'])
@pytest.mark.parametrize(**pytest_params)
@drop_table_for_test(table_name=table_name)
def test_upsert_speed(engine, schema, benchmark, library, nb_rows, rounds, iterations, if_row_exists):
    assert library == 'pangres'  # in case pandas changes and we forget to update the tests

    # get a df
    df = _TestsExampleTable.create_example_df(nb_rows=nb_rows).drop(columns=['favorite_colors'])

    # setup for test (create table with no rows)
    def setup():
        create_or_upsert_with_pangres(engine=engine, schema=schema, if_row_exists=if_row_exists,
                                      df=df.head(0), chunksize=nb_rows)

    # test func
    # insert update/ignore with `create_table=False` to maximise speed
    func = lambda: create_or_upsert_with_pangres(engine=engine, schema=schema, if_row_exists=if_row_exists,
                                                 df=df, chunksize=nb_rows, create_table=False)

    benchmark.pedantic(func, setup=setup, rounds=rounds, iterations=iterations)<|MERGE_RESOLUTION|>--- conflicted
+++ resolved
@@ -33,10 +33,6 @@
 
     # we need this for SQlite when using pandas table creation
     # since we cannot use more than X parameters in a parameterized query
-<<<<<<< HEAD
-=======
-    max_params = 32766 if _sqlite_gt3_32_0() else 999
->>>>>>> a60c61e2
     if 'sqlite' in engine.dialect.dialect_description:
         max_params = 32766 if _sqlite_gt3_22_0() else 999
         col_len = len(df.columns) + len(df.index.names)
