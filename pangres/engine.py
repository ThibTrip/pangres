--- conflicted
+++ resolved
@@ -165,12 +165,6 @@
                                           frame=df,
                                           dtype=new_dtype)
 
-<<<<<<< HEAD
-        # change bindings of table (we want a sqlalchemy engine
-        # not a pandas_sql_engine)
-        metadata = MetaData()
-        table.metadata = metadata
-=======
         # turn pandas table into a pure sqlalchemy table
         # inspired from https://github.com/pandas-dev/pandas/blob/main/pandas/io/sql.py#L815-L821
         metadata = MetaData(bind=connection)
@@ -178,7 +172,6 @@
             table = pandas_table.table.to_metadata(metadata)
         else:
             table = pandas_table.table.tometadata(metadata)
->>>>>>> e22e47df
 
         # add PK
         constraint = PrimaryKeyConstraint(*[table.columns[name] for name in df.index.names])
